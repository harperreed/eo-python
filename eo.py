--- conflicted
+++ resolved
@@ -260,19 +260,11 @@
     #       "&imageSize=Extra_Large"
     #
     # A single image, 1080x1920:
-<<<<<<< HEAD
-    url = "http://hd.highresolution-wallpapers.net/wallpapers/" + \
-          "board_circuit_silicon_chip_technology_high_resolution_wallpapers-1080x1920.jpg"
-    displayed = eo.set_url(url)
-    if displayed:
-        logger.info("Displayed URL " + url)
-=======
     # url = "http://hd.highresolution-wallpapers.net/wallpapers/" + \
     #       "board_circuit_silicon_chip_technology_high_resolution_wallpapers-1080x1920.jpg"
     # displayed = eo.set_url(url)
     # if displayed:
     #     log("Displayed URL " + url)
->>>>>>> 79bbb768
 
     # Mark a media item as a favorite.
     # print eo.favorite("5626")
